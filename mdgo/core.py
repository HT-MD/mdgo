--- conflicted
+++ resolved
@@ -71,10 +71,7 @@
         anion_charge: Charge of anion. Default to 1.
         temperature: Temperature of the MD run. Default to 298.15.
         cond: Whether to calculate conductivity MSD. Default to True.
-<<<<<<< HEAD
         units: unit system (currently 'real' and 'lj' are supported)
-=======
->>>>>>> 0ce41e59
     """
 
     def __init__(
@@ -93,10 +90,7 @@
         anion_charge: float = -1,
         temperature: float = 298.15,
         cond: bool = True,
-<<<<<<< HEAD
         units="real",
-=======
->>>>>>> 0ce41e59
     ):
         """
         Base constructor. This is a low level constructor designed to work with
@@ -173,10 +167,7 @@
         anion_charge: float = -1,
         temperature: float = 298.15,
         cond: bool = True,
-<<<<<<< HEAD
         units: str = "real",
-=======
->>>>>>> 0ce41e59
     ):
         """
         Constructor from lammps data file and wrapped and unwrapped trajectory dcd file.
@@ -196,10 +187,7 @@
             anion_charge: Charge of anion. Default to 1.
             temperature: Temperature of the MD run. Default to 298.15.
             cond: Whether to calculate conductivity MSD. Default to True.
-<<<<<<< HEAD
             units: unit system (currently 'real' and 'lj' are supported)
-=======
->>>>>>> 0ce41e59
         """
         lammps_data = LammpsData.from_file(data_dir)
         if res_dict is None:
@@ -283,7 +271,6 @@
         )
         return cond_array
 
-<<<<<<< HEAD
     def choose_cond_fit_region(self) -> tuple:
         """Computes the optimal fitting region (linear regime) of conductivity MSD.
 
@@ -317,16 +304,6 @@
             reference (bool): Whether to plot reference line.
                 Default to True.
             units (str): unit system (currently 'real' and 'lj' are supported)
-=======
-    def plot_cond_array(self, start: int, end: int, *runs: MdRun, reference: bool = True):
-        """Plots the conductivity MSD as a function of time.
-
-        Args:
-            start: Start time step.
-            end: End time step.
-            runs: Other runs to be compared in the same plot.
-            reference: Whether to plot reference line. Default to True.
->>>>>>> 0ce41e59
         """
         if self.cond_array is None:
             self.cond_array = self.get_cond_array()
@@ -367,7 +344,6 @@
         ax.legend()
         fig.show()
 
-<<<<<<< HEAD
     def get_conductivity(self, start: int = -1, end: int = -1) -> float:
         """Calculates the Green-Kubo (GK) conductivity given fitting region.
         If no fitting region (start, end) is provided, computes the optimal
@@ -396,16 +372,6 @@
         cond = conductivity_calculator(
             self.time_array, self.cond_array, self.nvt_v, self.name, start, end, self.temp, self.units
         )
-=======
-    def get_conductivity(self, start: int, end: int) -> float:
-        """Calculates the Green-Kubo (GK) conductivity in mS/cm.
-
-        Args:
-            start: Start time step.
-            end: End time step.
-        """
-        cond = conductivity_calculator(self.time_array, self.cond_array, self.nvt_v, self.name, start, end)
->>>>>>> 0ce41e59
         return cond
 
     def coord_num_array_one_species(
