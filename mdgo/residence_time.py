--- conflicted
+++ resolved
@@ -1,12 +1,9 @@
-<<<<<<< HEAD
 # coding: utf-8
 # Copyright (c) Tingzheng Hou.
 # Distributed under the terms of the MIT License.
 
 import re
-=======
-import regex as re
->>>>>>> f71807f8
+# import regex as re
 import numpy as np
 import matplotlib.pyplot as plt
 from statsmodels.tsa.stattools import acovf
