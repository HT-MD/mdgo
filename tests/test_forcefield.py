from __future__ import annotations

import os
import shutil
import sys
import tempfile
import unittest
from io import StringIO

import numpy as np
import pytest
from pymatgen.io.lammps.data import LammpsData

<<<<<<< HEAD
from mdgo.forcefield.mdgoligpargen import *
from mdgo.forcefield.aqueous import *
=======
from mdgo.forcefield.aqueous import Aqueous, Ion
from mdgo.forcefield.crawler import FFcrawler
>>>>>>> b3d4dab2

test_dir = os.path.join(os.path.dirname(os.path.abspath(__file__)), "test_files")


class LigpargenRunnerTest(unittest.TestCase):
    def test_run(self) -> None:
        with open(os.path.join(test_dir, "EC.lmp")) as f:
            pdf = f.readlines()
        with open(os.path.join(test_dir, "EC.lmp.xyz")) as f:
            xyz = f.readlines()
        with open(os.path.join(test_dir, "CCOC(=O)O.lmp")) as f:
            smiles = f.readlines()
        with open(os.path.join(test_dir, "CCOC(=O)O.lmp.xyz")) as f:
            xyz_smiles = f.readlines()

        saved_stdout = sys.stdout
        download_dir = tempfile.mkdtemp()
        try:
            out = StringIO()
            sys.stdout = out

            lpg = LigpargenRunner(os.path.join(test_dir, "EC.pdb"), download_dir, xyz=True)
            lpg.run()
            self.assertIn(
                "Input format: .pdb\n" "LigParGen finished succesfully!\n" ".xyz file saved.",
                out.getvalue(),
            )
            self.assertTrue(os.path.exists(os.path.join(download_dir, "EC.lmp")))
            self.assertTrue(os.path.exists(os.path.join(download_dir, "EC.lmp.xyz")))
            with open(os.path.join(download_dir, "EC.lmp")) as f:
                pdf_actual = f.readlines()
                self.assertListEqual(pdf, pdf_actual)
            with open(os.path.join(download_dir, "EC.lmp.xyz")) as f:
                xyz_actual = f.readlines()
                self.assertListEqual(xyz, xyz_actual)

            lpg = LigpargenRunner("CCOC(=O)O", download_dir, xyz=True)
            lpg.run()
            self.assertIn(
                "Input format: SMILES\n" "LigParGen finished succesfully!\n" ".xyz file saved.",
                out.getvalue(),
            )
            self.assertTrue(os.path.exists(os.path.join(download_dir, "CCOC(=O)O.lmp")))
            self.assertTrue(os.path.exists(os.path.join(download_dir, "CCOC(=O)O.lmp.xyz")))
            with open(os.path.join(download_dir, "CCOC(=O)O.lmp")) as f:
                smiles_actual = f.readlines()
                self.assertListEqual(smiles, smiles_actual)
            with open(os.path.join(download_dir, "CCOC(=O)O.lmp.xyz")) as f:
                xyz_actual = f.readlines()
                self.assertListEqual(xyz_smiles, xyz_actual)

        finally:
            sys.stdout = saved_stdout
            shutil.rmtree(download_dir)


class FFcrawlerTest(unittest.TestCase):
    def test_chrome(self) -> None:
        with open(os.path.join(test_dir, "EMC.lmp")) as f:
            pdf = f.readlines()
        with open(os.path.join(test_dir, "CCOC(=O)OC.lmp")) as f:
            smiles = f.readlines()
        with open(os.path.join(test_dir, "EMC.lmp.xyz")) as f:
            xyz = f.readlines()
        with open(os.path.join(test_dir, "EMC.gro")) as f:
            gro = f.readlines()
        with open(os.path.join(test_dir, "EMC.itp")) as f:
            itp = f.readlines()

        saved_stdout = sys.stdout
        download_dir = tempfile.mkdtemp()
        try:
            out = StringIO()
            sys.stdout = out

            lpg = FFcrawler(download_dir, xyz=True, gromacs=True)
            lpg.data_from_pdb(os.path.join(test_dir, "EMC.pdb"))
<<<<<<< HEAD
            self.assertIn(
                "LigParGen server connected.\n" "Structure info uploaded. Rendering force field...\n",
                out.getvalue(),
            )
            self.assertIn(
                "Force field file downloaded.\n" ".xyz file saved.\n" "Force field file saved.\n",
                out.getvalue(),
            )
            self.assertTrue(os.path.exists(os.path.join(download_dir, "EMC.lmp")))
            self.assertTrue(os.path.exists(os.path.join(download_dir, "EMC.lmp.xyz")))
            self.assertTrue(os.path.exists(os.path.join(download_dir, "EMC.gro")))
            self.assertTrue(os.path.exists(os.path.join(download_dir, "EMC.itp")))
=======
            assert "LigParGen server connected.\nStructure info uploaded. Rendering force field...\n" in out.getvalue()
            assert "Force field file downloaded.\n.xyz file saved.\nForce field file saved.\n" in out.getvalue()
            assert os.path.exists(os.path.join(download_dir, "EMC.lmp"))
            assert os.path.exists(os.path.join(download_dir, "EMC.lmp.xyz"))
            assert os.path.exists(os.path.join(download_dir, "EMC.gro"))
            assert os.path.exists(os.path.join(download_dir, "EMC.itp"))
>>>>>>> b3d4dab2
            with open(os.path.join(download_dir, "EMC.lmp")) as f:
                pdf_actual = f.readlines()
                assert pdf == pdf_actual
            with open(os.path.join(download_dir, "EMC.lmp.xyz")) as f:
                xyz_actual = f.readlines()
                assert xyz == xyz_actual
            with open(os.path.join(download_dir, "EMC.gro")) as f:
                gro_actual = f.readlines()
                assert gro == gro_actual
            with open(os.path.join(download_dir, "EMC.itp")) as f:
                itp_actual = f.readlines()
                assert itp == itp_actual
            lpg = FFcrawler(download_dir)
            lpg.data_from_smiles("CCOC(=O)OC")
            with open(os.path.join(download_dir, "CCOC(=O)OC.lmp")) as f:
                smiles_actual = f.readlines()
                assert smiles_actual[:13] == smiles[:13]
                assert smiles_actual[18:131] == smiles[18:131]
                assert smiles_actual[131][:26] == "     1      1      1 -0.28"
                assert smiles_actual[132][:25] == "     2      1      2 0.01"
                assert smiles_actual[145][:25] == "    15      1     15 0.10"
                assert smiles_actual[146:] == smiles[146:]
        finally:
            sys.stdout = saved_stdout
            shutil.rmtree(download_dir)


class AqueousTest(unittest.TestCase):
    def test_get_ion(self) -> None:
        """
        Some unit tests for get_ion
        """
        # string input, all lowercase
        cation_ff = Aqueous.get_ion(parameter_set="lm", water_model="opc3", ion="li+")
        assert isinstance(cation_ff, LammpsData)
        assert np.allclose(cation_ff.force_field["Pair Coeffs"]["coeff2"].item(), 2.354, atol=0.001)
        assert np.allclose(cation_ff.force_field["Pair Coeffs"]["coeff1"].item(), 0.0064158, atol=0.0000001)

        # string input, using the default ion parameter set for the water model
        cation_ff = Aqueous.get_ion(parameter_set="lm", water_model="opc3", ion="li+")
        assert isinstance(cation_ff, LammpsData)
        assert np.allclose(cation_ff.force_field["Pair Coeffs"]["coeff2"].item(), 2.354, atol=0.001)
        assert np.allclose(cation_ff.force_field["Pair Coeffs"]["coeff1"].item(), 0.0064158, atol=0.0000001)

        # Ion object input, all lowercase
        li = Ion.from_formula("Li+")
        cation_ff = Aqueous.get_ion(parameter_set="jc", water_model="spce", ion=li)
        assert isinstance(cation_ff, LammpsData)
        assert np.allclose(cation_ff.force_field["Pair Coeffs"]["coeff2"].item(), 1.409, atol=0.001)
        assert np.allclose(cation_ff.force_field["Pair Coeffs"]["coeff1"].item(), 0.3367344, atol=0.0000001)

        # anion
        anion_ff = Aqueous.get_ion(parameter_set="jj", water_model="tip4p", ion="F-")
        assert isinstance(anion_ff, LammpsData)
        assert np.allclose(anion_ff.force_field["Pair Coeffs"]["coeff2"].item(), 3.05, atol=0.001)
        assert np.allclose(anion_ff.force_field["Pair Coeffs"]["coeff1"].item(), 0.71, atol=0.0000001)

        # divalent, uppercase water model with hyphen
        cation_ff = Aqueous.get_ion(parameter_set="lm", water_model="TIP3P-FB", ion="Zn+2")
        assert isinstance(cation_ff, LammpsData)
        assert np.allclose(cation_ff.force_field["Pair Coeffs"]["coeff2"].item(), 2.495, atol=0.001)
        assert np.allclose(cation_ff.force_field["Pair Coeffs"]["coeff1"].item(), 0.01570749, atol=0.0000001)

        # trivalent, with brackets in ion name
        cation_ff = Aqueous.get_ion(parameter_set="lm", water_model="auto", ion="La[3+]")
        assert isinstance(cation_ff, LammpsData)
        assert np.allclose(cation_ff.force_field["Pair Coeffs"]["coeff2"].item(), 3.056, atol=0.001)
        assert np.allclose(cation_ff.force_field["Pair Coeffs"]["coeff1"].item(), 0.1485017, atol=0.0000001)

        # model auto selection
        cation_ff = Aqueous.get_ion(ion="li+")
        assert isinstance(cation_ff, LammpsData)
        assert np.allclose(cation_ff.force_field["Pair Coeffs"]["coeff2"].item(), 1.409, atol=0.001)
        assert np.allclose(cation_ff.force_field["Pair Coeffs"]["coeff1"].item(), 0.3367344, atol=0.0000001)
        cation_ff = Aqueous.get_ion(parameter_set="jj", ion="li+")
        assert isinstance(cation_ff, LammpsData)
        assert np.allclose(cation_ff.force_field["Pair Coeffs"]["coeff2"].item(), 2.87, atol=0.001)
        assert np.allclose(cation_ff.force_field["Pair Coeffs"]["coeff1"].item(), 0.0005, atol=0.0000001)
        cation_ff = Aqueous.get_ion(water_model="opc3", ion="li+")
        assert isinstance(cation_ff, LammpsData)
        assert np.allclose(cation_ff.force_field["Pair Coeffs"]["coeff2"].item(), 2.3537544133267763, atol=0.001)
        assert np.allclose(cation_ff.force_field["Pair Coeffs"]["coeff1"].item(), 0.0064158, atol=0.0000001)

        # ion not found
        with pytest.raises(ValueError, match="not found in database"):
            cation_ff = Aqueous.get_ion(parameter_set="jj", water_model="opc3", ion="Cu+3")

        # parameter set not found
        with pytest.raises(ValueError, match="No jensen_jorgensen parameters for water model opc3 for ion"):
            cation_ff = Aqueous.get_ion(parameter_set="jj", water_model="opc3", ion="Cu+")

        # water model not found
        with pytest.raises(ValueError, match="No ryan parameters for water model tip8p for ion"):
            cation_ff = Aqueous.get_ion(parameter_set="ryan", water_model="tip8p", ion="Cu+")

        # mixing rule
        cation_ff = Aqueous.get_ion(parameter_set="jc", water_model="spce", ion="li+", mixing_rule="LB")
        assert isinstance(cation_ff, LammpsData)
        assert np.allclose(cation_ff.force_field["Pair Coeffs"]["coeff2"].item(), 1.409, atol=0.001)
        assert np.allclose(cation_ff.force_field["Pair Coeffs"]["coeff1"].item(), 0.3367344, atol=0.0000001)
        cation_ff = Aqueous.get_ion(parameter_set="jj", water_model="tip4p", ion="li+", mixing_rule="arithmetic")
        assert isinstance(cation_ff, LammpsData)
        assert np.allclose(cation_ff.force_field["Pair Coeffs"]["coeff2"].item(), 2.863, atol=0.001)
        assert np.allclose(cation_ff.force_field["Pair Coeffs"]["coeff1"].item(), 0.0005, atol=0.0000001)
        cation_ff = Aqueous.get_ion(
            parameter_set="lm", water_model="tip3pfb", ion="li+", mixing_rule="lorentz-berthelot"
        )
        assert isinstance(cation_ff, LammpsData)
        assert np.allclose(cation_ff.force_field["Pair Coeffs"]["coeff2"].item(), 2.352, atol=0.001)
        assert np.allclose(cation_ff.force_field["Pair Coeffs"]["coeff1"].item(), 0.00633615, atol=0.0000001)
        cation_ff = Aqueous.get_ion(parameter_set="jc", water_model="spce", ion="li+", mixing_rule="geometric")
        assert isinstance(cation_ff, LammpsData)
        assert np.allclose(cation_ff.force_field["Pair Coeffs"]["coeff2"].item(), 1.653, atol=0.001)
        assert np.allclose(cation_ff.force_field["Pair Coeffs"]["coeff1"].item(), 0.3367344, atol=0.0000001)
        cation_ff = Aqueous.get_ion(parameter_set="jc", water_model="tip4pew", ion="na+", mixing_rule="geometric")
        assert isinstance(cation_ff, LammpsData)
        assert np.allclose(cation_ff.force_field["Pair Coeffs"]["coeff2"].item(), 2.260, atol=0.001)
        assert np.allclose(cation_ff.force_field["Pair Coeffs"]["coeff1"].item(), 0.1684375, atol=0.0000001)


if __name__ == "__main__":
    unittest.main()<|MERGE_RESOLUTION|>--- conflicted
+++ resolved
@@ -11,13 +11,8 @@
 import pytest
 from pymatgen.io.lammps.data import LammpsData
 
-<<<<<<< HEAD
-from mdgo.forcefield.mdgoligpargen import *
-from mdgo.forcefield.aqueous import *
-=======
 from mdgo.forcefield.aqueous import Aqueous, Ion
 from mdgo.forcefield.crawler import FFcrawler
->>>>>>> b3d4dab2
 
 test_dir = os.path.join(os.path.dirname(os.path.abspath(__file__)), "test_files")
 
@@ -95,27 +90,12 @@
 
             lpg = FFcrawler(download_dir, xyz=True, gromacs=True)
             lpg.data_from_pdb(os.path.join(test_dir, "EMC.pdb"))
-<<<<<<< HEAD
-            self.assertIn(
-                "LigParGen server connected.\n" "Structure info uploaded. Rendering force field...\n",
-                out.getvalue(),
-            )
-            self.assertIn(
-                "Force field file downloaded.\n" ".xyz file saved.\n" "Force field file saved.\n",
-                out.getvalue(),
-            )
-            self.assertTrue(os.path.exists(os.path.join(download_dir, "EMC.lmp")))
-            self.assertTrue(os.path.exists(os.path.join(download_dir, "EMC.lmp.xyz")))
-            self.assertTrue(os.path.exists(os.path.join(download_dir, "EMC.gro")))
-            self.assertTrue(os.path.exists(os.path.join(download_dir, "EMC.itp")))
-=======
             assert "LigParGen server connected.\nStructure info uploaded. Rendering force field...\n" in out.getvalue()
             assert "Force field file downloaded.\n.xyz file saved.\nForce field file saved.\n" in out.getvalue()
             assert os.path.exists(os.path.join(download_dir, "EMC.lmp"))
             assert os.path.exists(os.path.join(download_dir, "EMC.lmp.xyz"))
             assert os.path.exists(os.path.join(download_dir, "EMC.gro"))
             assert os.path.exists(os.path.join(download_dir, "EMC.itp"))
->>>>>>> b3d4dab2
             with open(os.path.join(download_dir, "EMC.lmp")) as f:
                 pdf_actual = f.readlines()
                 assert pdf == pdf_actual
